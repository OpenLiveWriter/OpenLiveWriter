// Copyright (c) .NET Foundation. All rights reserved.
// Licensed under the MIT license. See LICENSE file in the project root for details.

using System;
using System.Collections.Generic;
using System.IO;
using System.Linq;
using System.Net;
using System.Threading;
using System.Threading.Tasks;
using System.Xml;
using OpenLiveWriter.CoreServices;
using OpenLiveWriter.Extensibility.BlogClient;
using OpenLiveWriter.Localization;
using Google.Apis.Auth.OAuth2;
using Google.Apis.Blogger.v3;
using Google.Apis.Util.Store;
using Google.Apis.Services;
using Google.Apis.Auth.OAuth2.Flows;
using OpenLiveWriter.BlogClient.Providers;
using Google.Apis.Auth.OAuth2.Responses;
using Google.Apis.Util;
using System.Globalization;
using System.Diagnostics;
using Google.Apis.Blogger.v3.Data;
using OpenLiveWriter.Controls;
using System.Windows.Forms;
using Newtonsoft.Json;

namespace OpenLiveWriter.BlogClient.Clients
{
    [BlogClient("GoogleBloggerv3", "GoogleBloggerv3")]
    public class GoogleBloggerv3Client : BlogClientBase, IBlogClient
    {
        // These URLs map to OAuth2 permission scopes for Google Blogger.
        public static string PicasaServiceScope = "https://picasaweb.google.com/data";
        public static string BloggerServiceScope = BloggerService.Scope.Blogger;
        public static char LabelDelimiter = ',';

        public static Task<UserCredential> GetOAuth2AuthorizationAsync(string blogId, CancellationToken taskCancellationToken)
        {
            // This async task will either find cached credentials in the IDataStore provided, or it will pop open a 
            // browser window and prompt the user for permissions and then write those permissions to the IDataStore.
            return GoogleWebAuthorizationBroker.AuthorizeAsync(
                GoogleClientSecrets.Load(ClientSecretsStream).Secrets,
                new List<string>() { BloggerServiceScope, PicasaServiceScope },
                blogId,
                taskCancellationToken,
                GetCredentialsDataStoreForBlog(blogId));
        }

        private static Stream ClientSecretsStream
        {
            get
            {
                // The secrets file is automatically generated at build time by OpenLiveWriter.BlogClient.csproj. It 
                // contains just a client ID and client secret, which are pulled from the user's environment variables.
                return ResourceHelper.LoadAssemblyResourceStream("Clients.GoogleBloggerv3Secrets.json");
            }
        }

        private static IDataStore GetCredentialsDataStoreForBlog(string blogId)
        {
            // The Google APIs will automatically store the OAuth2 tokens in the given path.
            var folderPath = Path.Combine(ApplicationEnvironment.ApplicationDataDirectory, "GoogleBloggerv3");
            return new FileDataStore(folderPath, true);
        }

        private static BlogPost ConvertToBlogPost(Page page)
        {
            return new BlogPost()
            {
                Title = page.Title,
                Id = page.Id,
                Permalink = page.Url,
                Contents = page.Content,
                DatePublished = page.Published.Value,
                //Keywords = string.Join(LabelDelimiter, page.Labels)
            };
        }

        private static BlogPost ConvertToBlogPost(Post post)
        {
            return new BlogPost()
            {
                Title = post.Title,
                Id = post.Id,
                Permalink = post.Url,
                Contents = post.Content,
                DatePublished = post.Published.Value,
                Categories = post.Labels?.Select(x => new BlogPostCategory(x)).ToArray() ?? new BlogPostCategory[0]
            };
        }

        private static Page ConvertToGoogleBloggerPage(BlogPost page)
        {
            return new Page()
            {
                Content = page.Contents,
                // TODO:OLW - DatePublishedOverride didn't work quite right. Either the date published override was off by several hours, 
                // needs to be normalized to UTC or the Blogger website thinks I'm in the wrong time zone.
                Published = page.HasDatePublishedOverride ? page?.DatePublishedOverride : null,
                Title = page.Title,
            };
        }

        private static Post ConvertToGoogleBloggerPost(BlogPost post)
        {
            var labels = post.Categories?.Select(x => x.Name).ToList();
            labels?.AddRange(post.NewCategories?.Select(x => x.Name) ?? new List<string>());
            return new Post()
            {
                Content = post.Contents,
                Labels = labels ?? new List<string>(),
                // TODO:OLW - DatePublishedOverride didn't work quite right. Either the date published override was off by several hours, 
                // needs to be normalized to UTC or the Blogger website thinks I'm in the wrong time zone.
                Published = post.HasDatePublishedOverride ? post?.DatePublishedOverride : null,
                Title = post.Title,
            };
        }

        private static PageInfo ConvertToPageInfo(Page page)
        {
            // Google Blogger doesn't support parent/child pages, so we pass string.Empty.
            return new PageInfo(page.Id, page.Title, page.Published.GetValueOrDefault(DateTime.Now), string.Empty);
        }

        private const int MaxRetries = 5;

        private const string ENTRY_CONTENT_TYPE = "application/atom+xml;type=entry";
        private const string XHTML_NS = "http://www.w3.org/1999/xhtml";
        private const string FEATURES_NS = "http://purl.org/atompub/features/1.0";
        private const string MEDIA_NS = "http://search.yahoo.com/mrss/";
        private const string LIVE_NS = "http://api.live.com/schemas";

        private static readonly Namespace atomNS = new Namespace(AtomProtocolVersion.V10DraftBlogger.NamespaceUri, "atom");
        private static readonly Namespace pubNS = new Namespace(AtomProtocolVersion.V10DraftBlogger.PubNamespaceUri, "app");

        private IBlogClientOptions _clientOptions;
        private XmlNamespaceManager _nsMgr;

        public GoogleBloggerv3Client(Uri postApiUrl, IBlogCredentialsAccessor credentials)
            : base(credentials)
        {
            // configure client options
            BlogClientOptions clientOptions = new BlogClientOptions();
            clientOptions.SupportsCategories = true;
            clientOptions.SupportsMultipleCategories = true;
            clientOptions.SupportsNewCategories = true;
            clientOptions.SupportsCustomDate = true;
            clientOptions.SupportsExcerpt = false;
            clientOptions.SupportsSlug = false;
            clientOptions.SupportsFileUpload = true;
            clientOptions.SupportsKeywords = false;
            clientOptions.SupportsGetKeywords = false;
            clientOptions.SupportsPages = true;
            clientOptions.SupportsExtendedEntries = true;
            _clientOptions = clientOptions;

            _nsMgr = new XmlNamespaceManager(new NameTable());
            _nsMgr.AddNamespace(atomNS.Prefix, atomNS.Uri);
            _nsMgr.AddNamespace(pubNS.Prefix, pubNS.Uri);
            _nsMgr.AddNamespace(AtomClient.xhtmlNS.Prefix, AtomClient.xhtmlNS.Uri);
            _nsMgr.AddNamespace(AtomClient.featuresNS.Prefix, AtomClient.featuresNS.Uri);
            _nsMgr.AddNamespace(AtomClient.mediaNS.Prefix, AtomClient.mediaNS.Uri);
            _nsMgr.AddNamespace(AtomClient.liveNS.Prefix, AtomClient.liveNS.Uri);
        }

        public IBlogClientOptions Options
        {
            get
            {
                return _clientOptions;
            }
        }

        public bool IsSecure
        {
            get { return true; }
        }

        private BloggerService GetService()
        {
            TransientCredentials transientCredentials = Login();
            return new BloggerService(new BaseClientService.Initializer()
            {
                HttpClientInitializer = (UserCredential)transientCredentials.Token,
                ApplicationName = string.Format(CultureInfo.InvariantCulture, "{0} {1}", ApplicationEnvironment.ProductName, ApplicationEnvironment.ProductVersion),
            });
        }

        private bool IsValidToken(TokenResponse token)
        {
            // If the token is expired but we have a non-null RefreshToken, we can assume the token will be 
            // automatically refreshed when we query Google Blogger and is therefore valid.
            return token != null && (!token.IsExpired(SystemClock.Default) || token.RefreshToken != null);
        }

        protected override TransientCredentials Login()
        {
            var transientCredentials = Credentials.TransientCredentials as TransientCredentials ?? 
                new TransientCredentials(Credentials.Username, Credentials.Password, null);
            VerifyAndRefreshCredentials(transientCredentials);
            Credentials.TransientCredentials = transientCredentials;
            return transientCredentials;
        }

        protected override void VerifyCredentials(TransientCredentials tc)
        {
            VerifyAndRefreshCredentials(tc);
        }

        private void VerifyAndRefreshCredentials(TransientCredentials tc)
        {
            var userCredential = tc.Token as UserCredential;
            var token = userCredential?.Token;

            if (IsValidToken(token))
            {
                // We already have a valid OAuth token.
                return;
            }

            if (userCredential == null)
            {
                // Attempt to load a cached OAuth token.
                var flow = new GoogleAuthorizationCodeFlow(new GoogleAuthorizationCodeFlow.Initializer
                {
                    ClientSecretsStream = ClientSecretsStream,
                    DataStore = GetCredentialsDataStoreForBlog(tc.Username),
                    Scopes = new List<string>() { BloggerServiceScope, PicasaServiceScope },
                });

                var loadTokenTask = flow.LoadTokenAsync(tc.Username, CancellationToken.None);
                loadTokenTask.Wait();
                if (loadTokenTask.IsCompleted)
                {
                    // We were able re-create the user credentials from the cache.
                    userCredential = new UserCredential(flow, tc.Username, loadTokenTask.Result);
                    token = loadTokenTask.Result;
                }
            }

            if (!IsValidToken(token))
            {
                // The token is invalid, so we need to login again. This likely includes popping out a new browser window.
                if (BlogClientUIContext.SilentModeForCurrentThread)
                {
                    // If we're in silent mode where prompting isn't allowed, throw the verification exception
                    throw new BlogClientAuthenticationException(String.Empty, String.Empty);
                }

                // Start an OAuth flow to renew the credentials.
                var authorizationTask = GetOAuth2AuthorizationAsync(tc.Username, CancellationToken.None);
                authorizationTask.Wait();
                if (authorizationTask.IsCompleted)
                {
                    userCredential = authorizationTask.Result;
                    token = userCredential?.Token;
                }
            }

            if (!IsValidToken(token))
            {
                // The token is still invalid after all of our attempts to refresh it. The user did not complete the 
                // authorization flow, so we interpret that as a cancellation.
                throw new BlogClientOperationCancelledException();
            }

            // Stash the valid user credentials.
            tc.Token = userCredential;
        }

        private void RefreshAccessToken(TransientCredentials transientCredentials)
        {
            // Using the BloggerService automatically refreshes the access token, but we call the Picasa endpoint 
            // directly and therefore need to force refresh the access token on occasion.
            var userCredential = transientCredentials.Token as UserCredential;
            userCredential?.RefreshTokenAsync(CancellationToken.None).Wait();
        }

        private HttpRequestFilter CreateAuthorizationFilter()
        {
            var transientCredentials = Login();
            var userCredential = (UserCredential)transientCredentials.Token;
            var accessToken = userCredential.Token.AccessToken;

            return (HttpWebRequest request) =>
            {
                // OAuth uses a Bearer token in the HTTP Authorization header.
                request.Headers.Add(
                    HttpRequestHeader.Authorization,
                    string.Format(CultureInfo.InvariantCulture, "Bearer {0}", accessToken));
            };
        }

        public void OverrideOptions(IBlogClientOptions newClientOptions)
        {
            _clientOptions = newClientOptions;
        }

        public BlogInfo[] GetUsersBlogs()
        {
            var blogList = GetService().Blogs.ListByUser("self").Execute();
            return blogList.Items?.Select(b => new BlogInfo(b.Id, b.Name, b.Url)).ToArray() ?? new BlogInfo[0];
        }

        private const string CategoriesEndPoint = "/feeds/posts/summary?alt=json&max-results=0";
        public BlogPostCategory[] GetCategories(string blogId)
        {
            var categories = new BlogPostCategory[0];
            var blog = GetService().Blogs.Get(blogId).Execute();

            if (blog != null)
            {
                var categoriesUrl = string.Concat(blog.Url, CategoriesEndPoint);

                var response = SendAuthenticatedHttpRequest(categoriesUrl, 30, CreateAuthorizationFilter());
                if (response != null)
                {
                    using (var reader = new StreamReader(response.GetResponseStream()))
                    {
                        var json = reader.ReadToEnd();
                        var item = JsonConvert.DeserializeObject<CategoryResponse>(json);
                        var cats = item?.Feed?.CategoryArray.Select(x => new BlogPostCategory(x.Term));
                        categories = cats?.ToArray() ?? new BlogPostCategory[0];
                    }
                }
            }

            return categories;
        }

        public BlogPostKeyword[] GetKeywords(string blogId)
        {
            // Google Blogger does not support get labels
            return new BlogPostKeyword[] { };
        }

        public BlogPost[] GetRecentPosts(string blogId, int maxPosts, bool includeCategories, DateTime? now)
        {
            var recentPostsRequest = GetService().Posts.List(blogId);
            if (now.HasValue)
            {
                recentPostsRequest.EndDate = now.Value;
            }
            recentPostsRequest.FetchImages = false;
            recentPostsRequest.MaxResults = maxPosts;
            recentPostsRequest.OrderBy = PostsResource.ListRequest.OrderByEnum.Published;
            recentPostsRequest.Status = PostsResource.ListRequest.StatusEnum.Live;

            var recentPosts = recentPostsRequest.Execute();
            return recentPosts.Items?.Select(ConvertToBlogPost).ToArray() ?? new BlogPost[0];
        }

        public string NewPost(string blogId, BlogPost post, INewCategoryContext newCategoryContext, bool publish, out string etag, out XmlDocument remotePost)
        {
            // The remote post is only meant to be used for blogs that use the Atom protocol.
            remotePost = null;

            if (!publish && !Options.SupportsPostAsDraft)
            {
                Trace.Fail("Post to draft not supported on this provider");
                throw new BlogClientPostAsDraftUnsupportedException();
            }

            var bloggerPost = ConvertToGoogleBloggerPost(post);
            var newPostRequest = GetService().Posts.Insert(bloggerPost, blogId);
            newPostRequest.IsDraft = !publish;

            var newPost = newPostRequest.Execute();
            etag = newPost.ETag;
            return newPost.Id;
        }

        public bool EditPost(string blogId, BlogPost post, INewCategoryContext newCategoryContext, bool publish, out string etag, out XmlDocument remotePost)
        {
            // The remote post is only meant to be used for blogs that use the Atom protocol.
            remotePost = null;

            if (!publish && !Options.SupportsPostAsDraft)
            {
                Trace.Fail("Post to draft not supported on this provider");
                throw new BlogClientPostAsDraftUnsupportedException();
            }

            var bloggerPost = ConvertToGoogleBloggerPost(post);
            var updatePostRequest = GetService().Posts.Update(bloggerPost, blogId, post.Id);
            updatePostRequest.Publish = publish;

            var updatedPost = updatePostRequest.Execute();
            etag = updatedPost.ETag;
            return true;
        }

        public BlogPost GetPost(string blogId, string postId)
        {
            var getPostRequest = GetService().Posts.Get(blogId, postId);
            return ConvertToBlogPost(getPostRequest.Execute());
        }

        public void DeletePost(string blogId, string postId, bool publish)
        {
            var deletePostRequest = GetService().Posts.Delete(blogId, postId);
            deletePostRequest.Execute();
        }

        public BlogPost GetPage(string blogId, string pageId)
        {
            var getPageRequest = GetService().Pages.Get(blogId, pageId);
            return ConvertToBlogPost(getPageRequest.Execute());
        }

        public PageInfo[] GetPageList(string blogId)
        {
            var getPagesRequest = GetService().Pages.List(blogId);

            var pageList = getPagesRequest.Execute();
            return pageList.Items?.Select(ConvertToPageInfo).ToArray() ?? new PageInfo[0];
        }

        public BlogPost[] GetPages(string blogId, int maxPages)
        {
            var getPagesRequest = GetService().Pages.List(blogId);
            getPagesRequest.MaxResults = maxPages;

            var pageList = getPagesRequest.Execute();
<<<<<<< HEAD
            return pageList.Items?.Select(p => ConvertToBlogPost(p)).ToArray() ?? new BlogPost[0];
=======
            return pageList.Items?.Select(ConvertToBlogPost).ToArray() ?? new BlogPost[0];
>>>>>>> 5c83552e
        }

        public string NewPage(string blogId, BlogPost page, bool publish, out string etag, out XmlDocument remotePost)
        {
            // The remote post is only meant to be used for blogs that use the Atom protocol.
            remotePost = null;

            if (!publish && !Options.SupportsPostAsDraft)
            {
                Trace.Fail("Post to draft not supported on this provider");
                throw new BlogClientPostAsDraftUnsupportedException();
            }

            var bloggerPage = ConvertToGoogleBloggerPage(page);
            var newPageRequest = GetService().Pages.Insert(bloggerPage, blogId);
            newPageRequest.IsDraft = !publish;

            var newPage = newPageRequest.Execute();
            etag = newPage.ETag;
            return newPage.Id;
        }

        public bool EditPage(string blogId, BlogPost page, bool publish, out string etag, out XmlDocument remotePost)
        {
            // The remote post is only meant to be used for blogs that use the Atom protocol.
            remotePost = null;

            if (!publish && !Options.SupportsPostAsDraft)
            {
                Trace.Fail("Post to draft not supported on this provider");
                throw new BlogClientPostAsDraftUnsupportedException();
            }

            var bloggerPage = ConvertToGoogleBloggerPage(page);
            var updatePostRequest = GetService().Pages.Update(bloggerPage, blogId, page.Id);
            updatePostRequest.Publish = publish;

            var updatedPage = updatePostRequest.Execute();
            etag = updatedPage.ETag;
            return true;
        }

        public void DeletePage(string blogId, string pageId)
        {
            var deletePostRequest = GetService().Pages.Delete(blogId, pageId);
            deletePostRequest.Execute();
        }

        public AuthorInfo[] GetAuthors(string blogId)
        {
            throw new NotImplementedException();
        }

        public bool? DoesFileNeedUpload(IFileUploadContext uploadContext)
        {
            return null;
        }

        public string DoBeforePublishUploadWork(IFileUploadContext uploadContext)
        {
            string albumName = ApplicationEnvironment.ProductName;

            string path = uploadContext.GetContentsLocalFilePath();

            if (Options.FileUploadNameFormat != null && Options.FileUploadNameFormat.Length > 0)
            {
                string formattedFileName = uploadContext.FormatFileName(uploadContext.PreferredFileName);
                string[] chunks = StringHelper.Reverse(formattedFileName).Split(new char[] { '/' }, 2);
                if (chunks.Length == 2)
                    albumName = StringHelper.Reverse(chunks[1]);
            }

            string EDIT_MEDIA_LINK = "EditMediaLink";
            string srcUrl;
            string editUri = uploadContext.Settings.GetString(EDIT_MEDIA_LINK, null);
            if (editUri == null || editUri.Length == 0)
            {
                PostNewImage(albumName, path, out srcUrl, out editUri);
            }
            else
            {
                try
                {
                    UpdateImage(editUri, path, out srcUrl, out editUri);
                }
                catch (Exception e)
                {
                    Trace.Fail(e.ToString());
                    if (e is WebException)
                        HttpRequestHelper.LogException((WebException)e);

                    bool success = false;
                    srcUrl = null; // compiler complains without this line
                    try
                    {
                        // couldn't update existing image? try posting a new one
                        PostNewImage(albumName, path, out srcUrl, out editUri);
                        success = true;
                    }
                    catch
                    {
                    }
                    if (!success)
                        throw;  // rethrow the exception from the update, not the post
                }
            }
            uploadContext.Settings.SetString(EDIT_MEDIA_LINK, editUri);

            PicasaRefererBlockingWorkaround(uploadContext.BlogId, uploadContext.Role, ref srcUrl);

            return srcUrl;
        }

        /// <summary>
        /// "It looks like the problem with the inline image is due to referrer checking.
        /// The thumbnail image being used is protected for display only on certain domains.
        /// These domains include *.blogspot.com and *.google.com.  This user is using a
        /// feature in Blogger which allows him to display his blog directly on his own
        /// domain, which will not pass the referrer checking.
        ///
        /// "The maximum size of a thumbnail image that can be displayed on non-*.blogspot.com
        /// domains is 800px. (blogs don't actually appear at *.google.com).  However, if you
        /// request a 800px thumbnail, and the image is less than 800px for the maximum
        /// dimension, then the original image will be returned without the referrer
        /// restrictions.  That sounds like it will work for you, so feel free to give it a
        /// shot and let me know if you have any further questions or problems."
        ///   -- Anonymous Google Employee
        /// </summary>
        private void PicasaRefererBlockingWorkaround(string blogId, FileUploadRole role, ref string srcUrl)
        {
            if (role == FileUploadRole.LinkedImage && Options.UsePicasaS1600h)
            {
                try
                {
                    int lastSlash = srcUrl.LastIndexOf('/');
                    string srcUrl2 = srcUrl.Substring(0, lastSlash)
                                     + "/s1600-h"
                                     + srcUrl.Substring(lastSlash);
                    HttpWebRequest req = HttpRequestHelper.CreateHttpWebRequest(srcUrl2, true);
                    req.Method = "HEAD";
                    req.GetResponse().Close();
                    srcUrl = srcUrl2;
                    return;
                }
                catch (WebException we)
                {
                    Debug.Fail("Picasa s1600-h hack failed: " + we.ToString());
                }
            }

            try
            {
                srcUrl += ((srcUrl.IndexOf('?') >= 0) ? "&" : "?") + "imgmax=800";
            }
            catch (Exception ex)
            {
                Trace.Fail("Unexpected error while doing Picasa upload: " + ex.ToString());
            }
        }

        public void DoAfterPublishUploadWork(IFileUploadContext uploadContext)
        {
            // Nothing to do.
        }

        public string AddCategory(string blogId, BlogPostCategory category)
        {
            throw new BlogClientMethodUnsupportedException("AddCategory");
        }

        public BlogPostCategory[] SuggestCategories(string blogId, string partialCategoryName)
        {
            throw new BlogClientMethodUnsupportedException("SuggestCategories");
        }

        public HttpWebResponse SendAuthenticatedHttpRequest(string requestUri, int timeoutMs, HttpRequestFilter filter)
        {
            return BlogClientHelper.SendAuthenticatedHttpRequest(requestUri, filter, CreateAuthorizationFilter());
        }

        public BlogInfo[] GetImageEndpoints()
        {
            throw new NotImplementedException();
        }

        #region Picasa image uploading - stolen from BloggerAtomClient

        public string GetBlogImagesAlbum(string albumName)
        {
            const string FEED_REL = "http://schemas.google.com/g/2005#feed";
            const string GPHOTO_NS_URI = "http://schemas.google.com/photos/2007";
            
            Uri picasaUri = new Uri("https://picasaweb.google.com/data/feed/api/user/default");

            try
            {
                Uri reqUri = picasaUri;
                XmlDocument albumListDoc = AtomClient.xmlRestRequestHelper.Get(ref reqUri, CreateAuthorizationFilter(), "kind", "album");
                foreach (XmlElement entryEl in albumListDoc.SelectNodes(@"/atom:feed/atom:entry", _nsMgr))
                {
                    XmlElement titleNode = entryEl.SelectSingleNode(@"atom:title", _nsMgr) as XmlElement;
                    if (titleNode != null)
                    {
                        string titleText = AtomProtocolVersion.V10DraftBlogger.TextNodeToPlaintext(titleNode);
                        if (titleText == albumName)
                        {
                            XmlNamespaceManager nsMgr2 = new XmlNamespaceManager(new NameTable());
                            nsMgr2.AddNamespace("gphoto", "http://schemas.google.com/photos/2007");
                            XmlNode numPhotosRemainingNode = entryEl.SelectSingleNode("gphoto:numphotosremaining/text()", nsMgr2);
                            if (numPhotosRemainingNode != null)
                            {
                                int numPhotosRemaining;
                                if (int.TryParse(numPhotosRemainingNode.Value, NumberStyles.Integer, CultureInfo.InvariantCulture, out numPhotosRemaining))
                                {
                                    if (numPhotosRemaining < 1)
                                        continue;
                                }
                            }
                            string selfHref = AtomEntry.GetLink(entryEl, _nsMgr, FEED_REL, "application/atom+xml", null, reqUri);
                            if (selfHref.Length > 1)
                                return selfHref;
                        }
                    }
                }
            }
            catch (WebException we)
            {
                HttpWebResponse httpWebResponse = we.Response as HttpWebResponse;
                if (httpWebResponse != null)
                {
                    HttpRequestHelper.DumpResponse(httpWebResponse);
                    if (httpWebResponse.StatusCode == HttpStatusCode.NotFound)
                    {
                        throw new BlogClientOperationCancelledException();
                    }
                }
                throw;
            }

            XmlDocument newDoc = new XmlDocument();
            XmlElement newEntryEl = newDoc.CreateElement("atom", "entry", AtomProtocolVersion.V10DraftBlogger.NamespaceUri);
            newDoc.AppendChild(newEntryEl);

            XmlElement newTitleEl = newDoc.CreateElement("atom", "title", AtomProtocolVersion.V10DraftBlogger.NamespaceUri);
            newTitleEl.SetAttribute("type", "text");
            newTitleEl.InnerText = albumName;
            newEntryEl.AppendChild(newTitleEl);

            XmlElement newSummaryEl = newDoc.CreateElement("atom", "summary", AtomProtocolVersion.V10DraftBlogger.NamespaceUri);
            newSummaryEl.SetAttribute("type", "text");
            newSummaryEl.InnerText = Res.Get(StringId.BloggerImageAlbumDescription);
            newEntryEl.AppendChild(newSummaryEl);

            XmlElement newAccessEl = newDoc.CreateElement("gphoto", "access", GPHOTO_NS_URI);
            newAccessEl.InnerText = "private";
            newEntryEl.AppendChild(newAccessEl);

            XmlElement newCategoryEl = newDoc.CreateElement("atom", "category", AtomProtocolVersion.V10DraftBlogger.NamespaceUri);
            newCategoryEl.SetAttribute("scheme", "http://schemas.google.com/g/2005#kind");
            newCategoryEl.SetAttribute("term", "http://schemas.google.com/photos/2007#album");
            newEntryEl.AppendChild(newCategoryEl);

            Uri postUri = picasaUri;
            XmlDocument newAlbumResult = AtomClient.xmlRestRequestHelper.Post(ref postUri, CreateAuthorizationFilter(), "application/atom+xml", newDoc, null);
            XmlElement newAlbumResultEntryEl = newAlbumResult.SelectSingleNode("/atom:entry", _nsMgr) as XmlElement;
            Debug.Assert(newAlbumResultEntryEl != null);
            return AtomEntry.GetLink(newAlbumResultEntryEl, _nsMgr, FEED_REL, "application/atom+xml", null, postUri);
        }

        private void ShowPicasaSignupPrompt(object sender, EventArgs e)
        {
            if (DisplayMessage.Show(MessageId.PicasawebSignup) == DialogResult.Yes)
            {
                ShellHelper.LaunchUrl("http://picasaweb.google.com");
            }
        }

        private void PostNewImage(string albumName, string filename, out string srcUrl, out string editUri)
        {
            for (int retry = 0; retry < MaxRetries; retry++)
            {
                var transientCredentials = Login();
                try
                {
                    string albumUrl = GetBlogImagesAlbum(albumName);
                    HttpWebResponse response = RedirectHelper.GetResponse(albumUrl, new RedirectHelper.RequestFactory(new UploadFileRequestFactory(this, filename, "POST").Create));
                    using (Stream s = response.GetResponseStream())
                    {
                        ParseMediaEntry(s, out srcUrl, out editUri);
                        return;
                    }
                }
                catch (WebException we)
                {
                    if (retry < MaxRetries - 1 &&
                        we.Response as HttpWebResponse != null &&
                        ((HttpWebResponse)we.Response).StatusCode == HttpStatusCode.Forbidden)
                    {
                        // HTTP 403 Forbidden means our OAuth access token is not valid.
                        RefreshAccessToken(transientCredentials);
                    }
                    else
                    {
                        throw;
                    }
                }
            }

            Trace.Fail("Should never get here");
            throw new ApplicationException("Should never get here");
        }

        private void UpdateImage(string editUri, string filename, out string srcUrl, out string newEditUri)
        {
            for (int retry = 0; retry < MaxRetries; retry++)
            {
                var transientCredentials = Login();
                HttpWebResponse response;
                bool conflict = false;
                try
                {
                    response = RedirectHelper.GetResponse(editUri, new RedirectHelper.RequestFactory(new UploadFileRequestFactory(this, filename, "PUT").Create));
                }
                catch (WebException we)
                {
                    if (retry < MaxRetries - 1 && 
                        we.Response as HttpWebResponse != null)
                    {
                        if (((HttpWebResponse)we.Response).StatusCode == HttpStatusCode.Conflict)
                        {
                            response = (HttpWebResponse)we.Response;
                            conflict = true;
                        }
                        else if (((HttpWebResponse)we.Response).StatusCode == HttpStatusCode.Forbidden)
                        {
                            // HTTP 403 Forbidden means our OAuth access token is not valid.
                            RefreshAccessToken(transientCredentials);
                            continue;
                        }
                    }

                    throw;
                }

                using (Stream s = response.GetResponseStream())
                {
                    ParseMediaEntry(s, out srcUrl, out newEditUri);
                }

                if (!conflict)
                {
                    return; // success!
                }

                editUri = newEditUri;
            }

            Trace.Fail("Should never get here");
            throw new ApplicationException("Should never get here");
        }

        private void ParseMediaEntry(Stream s, out string srcUrl, out string editUri)
        {
            srcUrl = null;

            // First try <content src>
            XmlDocument xmlDoc = new XmlDocument();
            xmlDoc.Load(s);
            XmlElement contentEl = xmlDoc.SelectSingleNode("/atom:entry/atom:content", _nsMgr) as XmlElement;
            if (contentEl != null)
                srcUrl = XmlHelper.GetUrl(contentEl, "@src", _nsMgr, null);

            // Then try media RSS
            if (srcUrl == null || srcUrl.Length == 0)
            {
                contentEl = xmlDoc.SelectSingleNode("/atom:entry/media:group/media:content[@medium='image']", _nsMgr) as XmlElement;
                if (contentEl == null)
                    throw new ArgumentException("Picasa photo entry was missing content element");
                srcUrl = XmlHelper.GetUrl(contentEl, "@url", _nsMgr, null);
            }

            editUri = AtomEntry.GetLink(xmlDoc.SelectSingleNode("/atom:entry", _nsMgr) as XmlElement, _nsMgr, "edit-media", null, null, null);
        }

        private class UploadFileRequestFactory
        {
            private readonly GoogleBloggerv3Client _parent;
            private readonly string _filename;
            private readonly string _method;

            public UploadFileRequestFactory(GoogleBloggerv3Client parent, string filename, string method)
            {
                _parent = parent;
                _filename = filename;
                _method = method;
            }

            public HttpWebRequest Create(string uri)
            {
                // TODO: choose rational timeout values
                HttpWebRequest request = HttpRequestHelper.CreateHttpWebRequest(uri, false);

                _parent.CreateAuthorizationFilter().Invoke(request);

                request.ContentType = MimeHelper.GetContentType(Path.GetExtension(_filename));
                try
                {
                    request.Headers.Add("Slug", Path.GetFileNameWithoutExtension(_filename));
                }
                catch (ArgumentException)
                {
                    request.Headers.Add("Slug", "Image");
                }

                request.Method = _method;

                using (Stream s = request.GetRequestStream())
                {
                    using (Stream inS = new FileStream(_filename, FileMode.Open, FileAccess.Read, FileShare.Read))
                    {
                        StreamHelper.Transfer(inS, s);
                    }
                }

                return request;
            }
        }

        #endregion

        public class Category
        {
            [JsonProperty("term")]
            public string Term { get; set; }
        }

        public class Feed
        {
            [JsonProperty("category")]
            public Category[] CategoryArray { get; set; }
        }

        public class CategoryResponse
        {
            [JsonProperty("feed")]
            public Feed Feed { get; set; }
        }
    }
}<|MERGE_RESOLUTION|>--- conflicted
+++ resolved
@@ -425,11 +425,7 @@
             getPagesRequest.MaxResults = maxPages;
 
             var pageList = getPagesRequest.Execute();
-<<<<<<< HEAD
-            return pageList.Items?.Select(p => ConvertToBlogPost(p)).ToArray() ?? new BlogPost[0];
-=======
             return pageList.Items?.Select(ConvertToBlogPost).ToArray() ?? new BlogPost[0];
->>>>>>> 5c83552e
         }
 
         public string NewPage(string blogId, BlogPost page, bool publish, out string etag, out XmlDocument remotePost)
